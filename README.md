--- conflicted
+++ resolved
@@ -20,13 +20,8 @@
     }
 
     dependencies {
-<<<<<<< HEAD
       //compile "io.projectreactor.netty:reactor-netty:0.9.0.BUILD-SNAPSHOT"
-      compile "io.projectreactor.netty:reactor-netty:0.8.5.RELEASE"
-=======
-      //compile "io.projectreactor.netty:reactor-netty:0.8.7.BUILD-SNAPSHOT"
       compile "io.projectreactor.netty:reactor-netty:0.8.6.RELEASE"
->>>>>>> 61c47a37
     }
 ```
 
