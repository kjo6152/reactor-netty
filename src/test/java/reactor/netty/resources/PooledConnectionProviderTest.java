--- conflicted
+++ resolved
@@ -300,10 +300,6 @@
 		                     ConcurrentMap<PooledConnectionProvider.PoolKey, PooledConnectionProvider.Pool> pools = provider.channelPools;
 		                     pool.set(pools.get(pools.keySet().toArray()[0]));
 		                     provider.disposeLater()
-<<<<<<< HEAD
-		                             .subscribeOn(Schedulers.elastic())
-=======
->>>>>>> 7ad8c963
 		                             .subscribe(null, null, latch::countDown);
 		                     conn.channel()
 		                         .closeFuture()
