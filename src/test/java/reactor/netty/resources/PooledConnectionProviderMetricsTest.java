/*
 * Copyright (c) 2011-Present Pivotal Software Inc, All Rights Reserved.
 *
 * Licensed under the Apache License, Version 2.0 (the "License");
 * you may not use this file except in compliance with the License.
 * You may obtain a copy of the License at
 *
 *       https://www.apache.org/licenses/LICENSE-2.0
 *
 * Unless required by applicable law or agreed to in writing, software
 * distributed under the License is distributed on an "AS IS" BASIS,
 * WITHOUT WARRANTIES OR CONDITIONS OF ANY KIND, either express or implied.
 * See the License for the specific language governing permissions and
 * limitations under the License.
 */
package reactor.netty.resources;

import io.micrometer.core.instrument.Gauge;
import io.micrometer.core.instrument.MeterRegistry;
import io.micrometer.core.instrument.Metrics;
import io.micrometer.core.instrument.simple.SimpleMeterRegistry;
import org.junit.After;
import org.junit.Before;
import org.junit.Test;
import reactor.core.publisher.Mono;
import reactor.netty.DisposableServer;
import reactor.netty.http.client.HttpClient;
import reactor.netty.http.server.HttpServer;

import java.net.InetSocketAddress;
import java.time.Duration;
import java.util.concurrent.CountDownLatch;
import java.util.concurrent.TimeUnit;
import java.util.concurrent.atomic.AtomicBoolean;
import java.util.concurrent.atomic.AtomicReference;

import static org.junit.Assert.assertEquals;
import static org.junit.Assert.assertNotNull;
import static org.junit.Assert.assertTrue;
import static reactor.netty.Metrics.ACTIVE_CONNECTIONS;
import static reactor.netty.Metrics.CONNECTION_PROVIDER_PREFIX;
import static reactor.netty.Metrics.ID;
import static reactor.netty.Metrics.IDLE_CONNECTIONS;
import static reactor.netty.Metrics.PENDING_CONNECTIONS;
import static reactor.netty.Metrics.NAME;
import static reactor.netty.Metrics.REMOTE_ADDRESS;
import static reactor.netty.Metrics.TOTAL_CONNECTIONS;

/**
 * @author Violeta Georgieva
 */
public class PooledConnectionProviderMetricsTest {
	private MeterRegistry registry;

	@Before
	public void setUp() {
		registry = new SimpleMeterRegistry();
		Metrics.addRegistry(registry);
	}

	@After
	public void tearDown() {
		Metrics.removeRegistry(registry);
		registry.clear();
		registry.close();
	}

	@Test
	public void testClientMetricsEnabled() throws Exception {
		doTest(ConnectionProvider.create("test", 1), true);
	}

	@Test
	public void testClientMetricsDisabled() throws Exception {
		doTest(ConnectionProvider.builder("test").maxConnections(1).metrics(true).lifo(),
		       false);
	}

	private void doTest(ConnectionProvider provider, boolean clientMetricsEnabled) throws Exception {
		DisposableServer server =
				HttpServer.create()
				          .port(0)
				          .handle((req, res) -> res.header("Connection", "close")
				                                   .sendString(Mono.just("test")))
				          .bindNow();

		AtomicBoolean metrics = new AtomicBoolean(false);

		CountDownLatch latch = new CountDownLatch(1);

		PooledConnectionProvider fixed = (PooledConnectionProvider) provider;
		AtomicReference<String[]> tags = new AtomicReference<>();

		HttpClient.create(fixed)
		          .port(server.port())
		          .doOnResponse((res, conn) -> {
		              conn.channel()
		                  .closeFuture()
		                  .addListener(f -> latch.countDown());

		              PooledConnectionProvider.PoolKey key = (PooledConnectionProvider.PoolKey) fixed.channelPools.keySet().toArray()[0];
		              InetSocketAddress sa = (InetSocketAddress) conn.channel().remoteAddress();
<<<<<<< HEAD
		              String[] tagsArr = new String[]{ID, key.hashCode() + "", REMOTE_ADDRESS, sa.getHostString() + ":" + sa.getPort(), POOL_NAME, "test"};
		              tags.set(tagsArr);
=======
		              String[] tagsArr = new String[]{ID, key.hashCode() + "", REMOTE_ADDRESS, sa.getHostString() + ":" + sa.getPort(), NAME, "test"};
		              tags1.set(tagsArr);
>>>>>>> e2121c31

		              double totalConnections = getGaugeValue(CONNECTION_PROVIDER_PREFIX + TOTAL_CONNECTIONS, tagsArr);
		              double activeConnections = getGaugeValue(CONNECTION_PROVIDER_PREFIX + ACTIVE_CONNECTIONS, tagsArr);
		              double idleConnections = getGaugeValue(CONNECTION_PROVIDER_PREFIX + IDLE_CONNECTIONS, tagsArr);
		              double pendingConnections = getGaugeValue(CONNECTION_PROVIDER_PREFIX + PENDING_CONNECTIONS, tagsArr);

		              if (totalConnections == 1 && activeConnections == 1 &&
		                      idleConnections == 0 && pendingConnections == 0) {
		                  metrics.set(true);
		              }
		          })
		          .metrics(clientMetricsEnabled)
		          .get()
		          .uri("/")
		          .responseContent()
		          .aggregate()
		          .asString()
		          .block(Duration.ofSeconds(30));

		assertTrue(latch.await(30, TimeUnit.SECONDS));
		assertTrue(metrics.get());
		String[] tagsArr = tags.get();
		assertNotNull(tagsArr);
		assertEquals(0, getGaugeValue(CONNECTION_PROVIDER_PREFIX + TOTAL_CONNECTIONS, tagsArr), 0.0);
		assertEquals(0, getGaugeValue(CONNECTION_PROVIDER_PREFIX + ACTIVE_CONNECTIONS, tagsArr), 0.0);
		assertEquals(0, getGaugeValue(CONNECTION_PROVIDER_PREFIX + IDLE_CONNECTIONS, tagsArr), 0.0);
		assertEquals(0, getGaugeValue(CONNECTION_PROVIDER_PREFIX + PENDING_CONNECTIONS, tagsArr), 0.0);

		fixed.disposeLater()
		     .block(Duration.ofSeconds(30));

		server.disposeNow();
	}


	private double getGaugeValue(String name, String[] tags) {
		Gauge gauge = registry.find(name).tags(tags).gauge();
		double result = -1;
		if (gauge != null) {
			result = gauge.value();
		}
		return result;
	}

}<|MERGE_RESOLUTION|>--- conflicted
+++ resolved
@@ -100,13 +100,8 @@
 
 		              PooledConnectionProvider.PoolKey key = (PooledConnectionProvider.PoolKey) fixed.channelPools.keySet().toArray()[0];
 		              InetSocketAddress sa = (InetSocketAddress) conn.channel().remoteAddress();
-<<<<<<< HEAD
-		              String[] tagsArr = new String[]{ID, key.hashCode() + "", REMOTE_ADDRESS, sa.getHostString() + ":" + sa.getPort(), POOL_NAME, "test"};
+		              String[] tagsArr = new String[]{ID, key.hashCode() + "", REMOTE_ADDRESS, sa.getHostString() + ":" + sa.getPort(), NAME, "test"};
 		              tags.set(tagsArr);
-=======
-		              String[] tagsArr = new String[]{ID, key.hashCode() + "", REMOTE_ADDRESS, sa.getHostString() + ":" + sa.getPort(), NAME, "test"};
-		              tags1.set(tagsArr);
->>>>>>> e2121c31
 
 		              double totalConnections = getGaugeValue(CONNECTION_PROVIDER_PREFIX + TOTAL_CONNECTIONS, tagsArr);
 		              double activeConnections = getGaugeValue(CONNECTION_PROVIDER_PREFIX + ACTIVE_CONNECTIONS, tagsArr);
