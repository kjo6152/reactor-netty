--- conflicted
+++ resolved
@@ -43,13 +43,8 @@
 			@Nullable BiConsumer<? super HttpClientRequest,  ? super Connection> onRequest,
 			@Nullable BiConsumer<? super HttpClientRequest,  ? super Connection> afterRequest,
 			@Nullable BiConsumer<? super HttpClientResponse, ? super Connection> onResponse,
-<<<<<<< HEAD
-			@Nullable BiConsumer<? super HttpClientResponse,  ? super Connection> afterResponseSuccess) {
-=======
-			@Nullable BiConsumer<? super HttpClientResponse,  ? super Connection> afterResponse,
 			@Nullable BiConsumer<? super HttpClientResponse,  ? super Connection> afterResponseSuccess,
 			@Nullable BiConsumer<? super HttpClientResponse, ? super Connection> onRedirect) {
->>>>>>> 403b2e82
 		super(client);
 		this.onRequest = onRequest;
 		this.afterRequest = afterRequest;
