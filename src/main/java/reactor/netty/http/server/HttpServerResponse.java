--- conflicted
+++ resolved
@@ -166,89 +166,6 @@
 	 * is confirmed, then the provided callback is invoked, if the upgrade is not
 	 * successful the returned {@link Mono} fails.
 	 *
-<<<<<<< HEAD
-=======
-	 * @param proxyPing whether to proxy websocket ping frames or respond to them
-	 * @param websocketHandler the I/O handler for websocket transport
-	 * @return a {@link Mono} completing when upgrade is confirmed, otherwise fails
-	 * @since 0.9.3
-	 * @deprecated as of 0.9.5. Use {@link #sendWebsocket(BiFunction, WebsocketServerSpec)}
-	 */
-	@Deprecated
-	default Mono<Void> sendWebsocket(boolean proxyPing,
-			BiFunction<? super WebsocketInbound, ? super WebsocketOutbound, ? extends Publisher<Void>> websocketHandler) {
-		return sendWebsocket(null, 65536, proxyPing, websocketHandler);
-	}
-
-	/**
-	 * Upgrades the connection to websocket with optional subprotocol(s). A {@link Mono}
-	 * completing when the upgrade is confirmed, then the provided callback is invoked,
-	 * if the upgrade is not successful the returned {@link Mono} fails.
-	 *
-	 * @param protocols optional sub-protocol
-	 * @param websocketHandler the I/O handler for websocket transport
-	 * @return a {@link Mono} completing when upgrade is confirmed, otherwise fails
-	 * @deprecated as of 0.9.5. Use {@link #sendWebsocket(BiFunction, WebsocketServerSpec)}
-	 */
-	@Deprecated
-	default Mono<Void> sendWebsocket(@Nullable String protocols,
-			BiFunction<? super WebsocketInbound, ? super WebsocketOutbound, ? extends Publisher<Void>> websocketHandler) {
-		return sendWebsocket(protocols, 65536, websocketHandler);
-	}
-
-	/**
-	 * Upgrades the connection to websocket with optional subprotocol(s). A {@link Mono}
-	 * completing when the upgrade is confirmed, then the provided callback is invoked,
-	 * if the upgrade is not successful the returned {@link Mono} fails.
-	 *
-	 * @param protocols optional sub-protocol
-	 * @param maxFramePayloadLength maximum allowable frame payload length
-	 * @param websocketHandler the I/O handler for websocket transport
-	 *
-	 * @return a {@link Mono} completing when upgrade is confirmed, otherwise fails
-	 * @deprecated as of 0.9.5. Use {@link #sendWebsocket(BiFunction, WebsocketServerSpec)}
-	 */
-	@Deprecated
-	default Mono<Void> sendWebsocket(@Nullable String protocols,
-			int maxFramePayloadLength,
-			BiFunction<? super WebsocketInbound, ? super WebsocketOutbound, ? extends Publisher<Void>> websocketHandler) {
-		return sendWebsocket(protocols, maxFramePayloadLength, false, websocketHandler);
-	}
-
-	/**
-	 * Upgrades the connection to websocket with optional subprotocol(s). A {@link Mono}
-	 * completing when the upgrade is confirmed, then the provided callback is invoked,
-	 * if the upgrade is not successful the returned {@link Mono} fails.
-	 *
-	 * @param protocols optional sub-protocol
-	 * @param maxFramePayloadLength maximum allowable frame payload length
-	 * @param proxyPing whether to proxy websocket ping frames or respond to them
-	 * @param websocketHandler the I/O handler for websocket transport
-	 *
-	 * @return a {@link Mono} completing when upgrade is confirmed, otherwise fails
-	 * @since 0.9.3
-	 * @deprecated as of 0.9.5. Use {@link #sendWebsocket(BiFunction, WebsocketServerSpec)}
-	 */
-	@Deprecated
-	default Mono<Void> sendWebsocket(@Nullable String protocols,
-			int maxFramePayloadLength,
-			boolean proxyPing,
-			BiFunction<? super WebsocketInbound, ? super WebsocketOutbound, ? extends Publisher<Void>> websocketHandler) {
-		return sendWebsocket(
-				websocketHandler,
-				WebsocketServerSpec.builder()
-				                   .protocols(protocols)
-				                   .maxFramePayloadLength(maxFramePayloadLength)
-				                   .handlePing(proxyPing)
-				                   .build());
-	}
-
-	/**
-	 * Upgrades the connection to websocket. A {@link Mono} completing when the upgrade
-	 * is confirmed, then the provided callback is invoked, if the upgrade is not
-	 * successful the returned {@link Mono} fails.
-	 *
->>>>>>> 91ae237e
 	 * @param websocketHandler the I/O handler for websocket transport
 	 * @param websocketServerSpec {@link WebsocketServerSpec} for websocket configuration
 	 * @return a {@link Mono} completing when upgrade is confirmed, otherwise fails
