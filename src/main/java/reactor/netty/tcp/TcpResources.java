--- conflicted
+++ resolved
@@ -176,23 +176,18 @@
 	}
 
 	@Override
-<<<<<<< HEAD
 	public boolean isDisposed() {
 		return defaultLoops.isDisposed() && defaultProvider.isDisposed();
-=======
+	}
+
+	@Override
+	public <CHANNEL extends Channel> CHANNEL onChannel(Class<CHANNEL> channelType, EventLoopGroup group) {
+		return defaultLoops.onChannel(channelType, group);
+	}
+
+	@Override
 	public <CHANNEL extends Channel> Class<? extends CHANNEL> onChannelClass(Class<CHANNEL> channelType, EventLoopGroup group) {
 		return defaultLoops.onChannelClass(channelType, group);
-	}
-
-	@Override
-	public EventLoopGroup onClient(boolean useNative) {
-		return defaultLoops.onClient(useNative);
->>>>>>> b5adce3a
-	}
-
-	@Override
-	public <CHANNEL extends Channel> CHANNEL onChannel(Class<CHANNEL> channelType, EventLoopGroup group) {
-		return defaultLoops.onChannel(channelType, group);
 	}
 
 	@Override
